'use strict';
// load all defined plugins

var logger      = require('./logger');
var config      = require('./config');
var constants   = require('./constants');
var os          = require('os');
var path        = require('path');
var vm          = require('vm');
var fs          = require('fs');
var utils       = require('./utils');
var util        = require('util');
var states      = require('./connection').states;

exports.registered_hooks = {};
exports.registered_plugins = {};
exports.plugin_list = [];

function Plugin(name) {
    this.name = name;
    this.base = {};
    this.timeout = get_timeout(name);
    var full_paths = [];
    this._get_plugin_paths().forEach(function (pp) {
        full_paths.push(path.resolve(pp, name) + '.js');
        full_paths.push(path.resolve(pp, name) + '/index.js');
    });
    this.full_paths = full_paths;
    this.config = config;
    this.hooks = {};
}

<<<<<<< HEAD
Plugin.prototype.register_hook = function(hook_name, method_name, priority) {
    priority = parseInt(priority);
    if (!priority) priority = 0;
    if (priority > 100) priority = 100;
    if (priority < -100) priority = -100;

    if (!Array.isArray(exports.registered_hooks[hook_name])) {
        exports.registered_hooks[hook_name] = [];
    }
    exports.registered_hooks[hook_name].push({
        plugin: this.name,
        method: method_name,
        priority: priority,
        timeout: this.timeout
    });
    this.hooks[hook_name] = this.hooks[hook_name] || [];
    this.hooks[hook_name].push(method_name);

    logger.logdebug("registered hook " + hook_name + 
                    " to " + this.name + '.' + method_name +
                    " priority " + priority);
=======
Plugin.prototype.register_hook = function (hook_name, method_name) {
    this.hooks[hook_name] = this.hooks[hook_name] || [];
    this.hooks[hook_name].push(method_name);

    logger.logdebug('registered hook ' + hook_name + ' to ' + this.name +
            '.' + method_name);
>>>>>>> 01ddd11d
};

Plugin.prototype.register = function () {}; // noop

Plugin.prototype.inherits = function (parent_name) {
    var parent_plugin = plugins._load_and_compile_plugin(parent_name);
    for (var method in parent_plugin) {
        if (!this[method]) {
            this[method] = parent_plugin[method];
        }
    }
    if (parent_plugin.register) {
        parent_plugin.register.call(this);
    }
    this.base[parent_name] = parent_plugin;
};

Plugin.prototype._get_plugin_paths = function () {
    var paths = [ path.join(__dirname, './plugins') ];

    if (process.env.HARAKA) {
        paths.unshift(path.join(process.env.HARAKA, 'plugins'));
    }

    // Allow environment customized path to plugins in addition to defaults.
    // Multiple paths separated by (semi-)colon ':|;' depending on environment.
    if (process.env.HARAKA_PLUGIN_PATH) {
        var separator = /^win/.test(os.platform()) ? ';' : ':';
        process.env.HARAKA_PLUGIN_PATH.split(separator).map(function(p) {
            var pNorm = path.normalize(p);
            logger.logdebug('Adding plugin path: ' + pNorm);
            paths.unshift(pNorm);
        });
    }

    return paths;
};

function get_timeout (name) {
    var timeout = parseFloat((config.get(name + '.timeout')));
    if (isNaN(timeout)) {
        logger.logdebug('no timeout in ' + name + '.timeout');
        timeout = parseFloat(config.get('plugin_timeout'));
    }
    if (isNaN(timeout)) {
        logger.logdebug('no timeout in plugin_timeout');
        timeout = 30;
    }

    logger.logdebug('plugin ' + name + ' timeout is: ' + timeout + 's');
    return timeout;
}

// copy logger methods into Plugin:
for (var key in logger) {
    if (!/^log\w/.test(key)) continue;
    // console.log('adding Plugin.' + key + ' method');
    /* jshint loopfunc: true */
    Plugin.prototype[key] = (function (key) {
        return function () {
            var args = [this];
            for (var i=0, l=arguments.length; i<l; i++) {
                args.push(arguments[i]);
            }
            logger[key].apply(logger, args);
        };
    })(key);
}

var plugins = exports;

plugins.Plugin = Plugin;

plugins.load_plugins = function (override) {
    logger.loginfo("Loading plugins");
    var plugin_list;
    if (override) {
        if (!Array.isArray(override)) override = [ override ];
        plugin_list = override;
    }
    else {
        plugin_list = config.get('plugins', 'list');
    }

    plugin_list.forEach(function (plugin) {
        plugins.load_plugin(plugin);
    });

    plugins.plugin_list = Object.keys(plugins.registered_plugins);

    // Sort registered_hooks by priority
    var hooks = Object.keys(plugins.registered_hooks);
    for (var h=0; h<hooks.length; h++) {
        var hook = hooks[h];
        plugins.registered_hooks[hook].sort(function (a, b) {
            if (a.priority < b.priority) return -1;
            if (a.priority > b.priority) return 1;
            return 0;
        });
    }

    logger.dump_logs(); // now logging plugins are loaded.
};

plugins.load_plugin = function (name) {
    logger.loginfo('Loading plugin: ' + name);

    var plugin = plugins._load_and_compile_plugin(name);
    if (plugin) {
        plugins._register_plugin(plugin);
    }

    plugins.registered_plugins[name] = plugin;
    return plugin;
};

// Set in server.js; initialized to empty object
// to prevent it from blowing up any unit tests.
plugins.server = {};

plugins._load_and_compile_plugin = function (name) {
    var plugin = new Plugin(name);
    var fp = plugin.full_paths;
    var rf, last_err;
    for (var i=0, j=fp.length; i<j; i++) {
        try {
            rf = fs.readFileSync(fp[i]);
            break;
        }
        catch (err) {
            last_err = err;
            continue;
        }
    }
    if (!rf) {
        if (config.get('smtp.ini').main.ignore_bad_plugins) {
            logger.logcrit('Loading plugin ' + name + ' failed: ' + last_err);
            return;
        }
        throw 'Loading plugin ' + name + ' failed: ' + last_err;
    }
    var custom_require = function _haraka_require (module) {
        if (!/^\./.test(module)) {
            return require(module);
        }

        if (utils.existsSync(__dirname + '/' + module + '.js') ||
            utils.existsSync(__dirname + '/' + module)) {
            return require(module);
        }

        return require(path.dirname(fp[i]) + '/' + module);
    };
    var code = '"use strict";' + rf;
    var sandbox = {
        require: custom_require,
        __filename: fp[i],
        __dirname:  path.dirname(fp[i]),
        exports: plugin,
        setTimeout: setTimeout,
        clearTimeout: clearTimeout,
        setInterval: setInterval,
        clearInterval: clearInterval,
        process: process,
        Buffer: Buffer,
        Math: Math,
        server: plugins.server,
    };
    constants.import(sandbox);
    try {
        vm.runInNewContext(code, sandbox, fp[i]);
    }
    catch (err) {
        logger.logcrit('Compiling plugin: ' + name + ' failed');
        if (config.get('smtp.ini').main.ignore_bad_plugins) {
            logger.logcrit('Loading plugin ' + name + ' failed: ', err.message +
                           ' - will skip this plugin and continue');
            return;
        }
        throw err; // default is to re-throw and stop Haraka
    }

    return plugin;
};

plugins._register_plugin = function (plugin) {
    plugin.register();

    // register any hook_blah methods.
    for (var method in plugin) {
        var result = method.match(/^hook_(\w+)\b/);
        if (result) {
            plugin.register_hook(result[1], method);
        }
    }

    return plugin;
};

plugins.run_hooks = function (hook, object, params) {
    if (client_disconnected(object)) {
        if (hook !== 'log') {
            object.logdebug('aborting ' + hook + ' hook');
        }
        return;
    }

    if (hook !== 'log') object.logdebug('running ' + hook + ' hooks');

    if (/^(reset_transaction|disconnect)$/.test(hook) && object.current_hook) {
        object.current_hook[2](); // call cancel function
    }

    if (!/^(reset_transaction|disconnect|deny|log)$/.test(hook) &&
        object.hooks_to_run && object.hooks_to_run.length)
    {
        throw new Error('We are already running hooks! Fatal error!');
    }

    if (hook === 'deny') {
        // Save the hooks_to_run list so that we can run any remaining
        // plugins on the previous hook once this hook is complete.
        object.saved_hooks_to_run = object.hooks_to_run;
    }
    object.hooks_to_run = [];

<<<<<<< HEAD
    if (plugins.registered_hooks[hook]) {
        for (var i=0; i<plugins.registered_hooks[hook].length; i++) {
            var item = plugins.registered_hooks[hook][i];
            var plugin = plugins.registered_plugins[item.plugin];
            object.hooks_to_run.push([plugin, item.method]);
=======
    for (var i = 0; i < plugins.plugin_list.length; i++) {
        var plugin = plugins.plugin_list[i];

        if (plugin && plugin.hooks[hook]) {
            for (var j = 0; j < plugin.hooks[hook].length; j++) {
                var hook_code_name = plugin.hooks[hook][j];
                object.hooks_to_run.push([plugin, hook_code_name]);
            }
>>>>>>> 01ddd11d
        }
    }

    plugins.run_next_hook(hook, object, params);
};

plugins.run_next_hook = function (hook, object, params) {
    if (client_disconnected(object)) {
        object.logdebug('aborting ' + hook + ' hook');
        return;
    }
    var called_once = false;
    var timeout_id;
    var timed_out = false;
    var cancelled = false;
    var cancel = function () { cancelled = true; };
    var item;
    var callback = function (retval, msg) {
        if (timeout_id) clearTimeout(timeout_id);
        object.current_hook = null;
        if (cancelled) return; // This hook has been cancelled

        // Bail if client has disconnected
        if (client_disconnected(object)) {
            object.logdebug('ignoring ' + item[0].name + ' plugin callback');
            return;
        }
        if (called_once && hook !== 'log') {
            if (!timed_out) {
                object.logerror(item[0].name + ' plugin ran callback ' +
                        'multiple times - ignoring subsequent calls');
                // Write a stack trace to the log to aid debugging
                object.logerror((new Error()).stack);
            }
            return;
        }
        called_once = true;
        if (!retval) retval = constants.cont;

        log_run_item(item, hook, retval, object, params, msg);

        if (object.hooks_to_run.length !== 0) {
            if (retval === constants.cont) {
                return plugins.run_next_hook(hook, object, params);
            }
        }

        var respond_method = hook + '_respond';
        if (item && is_deny_retval(retval)) {
            object.deny_respond =
                get_denyfn(object, hook, params, retval, msg, respond_method);
            plugins.run_hooks('deny', object,
                [retval, msg, item[0].name, item[1], params, hook]);
        }
        else {
            object.hooks_to_run = [];
            object[respond_method](retval, msg, params);
        }
    };

    if (!object.hooks_to_run.length) return callback();

    // shift the next one off the stack and run it.
    item = object.hooks_to_run.shift();
    item.push(cancel);

    if (item[0].timeout && hook !== 'log') {
        timeout_id = setTimeout(function () {
            timed_out = true;
            object.logcrit('Plugin ' + item[0].name + ' timed out on hook ' +
                    hook + ' - make sure it calls the callback');
            callback(constants.denysoft, 'plugin timeout');
        }, item[0].timeout * 1000);
    }

    if (hook !== 'log') {
        object.logdebug('running ' + hook + ' hook in ' +
                item[0].name + ' plugin');
    }

    try {
        object.current_hook = item;
        item[0][ item[1] ].call(item[0], callback, object, params);
    }
    catch (err) {
        if (hook !== 'log') {
            object.logcrit('Plugin ' + item[0].name + ' failed: ' +
                    (err.stack || err));
        }
        callback();
    }
};

function client_disconnected (object) {
    if (object.constructor.name === 'Connection' &&
        object.state >= states.DISCONNECTING) {
        object.logdebug('client has disconnected');
        return true;
    }
    return false;
}

function log_run_item (item, hook, retval, object, params, msg) {
    if (!item) return;
    if (hook === 'log') return;

    var log = 'logdebug';
    var is_not_cont = (retval !== constants.cont &&
                       logger.would_log(logger.LOGINFO));
    if (is_not_cont) log = 'loginfo';
    if (is_not_cont || logger.would_log(logger.LOGDEBUG)) {
        object[log]([
            'hook='     + hook,
            'plugin='   + item[0].name,
            'function=' + item[1],
            'params="'  + ((params) ? ((typeof params === 'string') ?
                            params : params[0]) : '') + '"',
            'retval='   + constants.translate(retval),
            'msg="'     + ((msg) ? msg : '') + '"',
        ].join(' '));
    }
}

function is_deny_retval (val) {
    switch (val) {
        case constants.deny:
        case constants.denysoft:
        case constants.denydisconnect:
        case constants.denysoftdisconnect:
            return true;
    }
    return false;
}

function get_denyfn (object, hook, params, retval, msg, respond_method) {
    return function (deny_retval, deny_msg) {
        switch (deny_retval) {
            case constants.ok:
                // Override rejection
                object.loginfo('deny(soft?) overriden by deny hook' +
                                (deny_msg ? ': ' + deny_msg : ''));
                // Restore hooks_to_run with saved copy so that
                // any other plugins on this hook can also run.
                if (object.saved_hooks_to_run.length > 0) {
                    object.hooks_to_run = object.saved_hooks_to_run;
                    plugins.run_next_hook(hook, object, params);
                }
                else {
                    object[respond_method](constants.cont, deny_msg);
                }
                break;
            default:
                object.saved_hooks_to_run = [];
                object.hooks_to_run = [];
                object[respond_method](retval, msg);
        }
    };
}
<|MERGE_RESOLUTION|>--- conflicted
+++ resolved
@@ -30,7 +30,6 @@
     this.hooks = {};
 }
 
-<<<<<<< HEAD
 Plugin.prototype.register_hook = function(hook_name, method_name, priority) {
     priority = parseInt(priority);
     if (!priority) priority = 0;
@@ -52,14 +51,6 @@
     logger.logdebug("registered hook " + hook_name + 
                     " to " + this.name + '.' + method_name +
                     " priority " + priority);
-=======
-Plugin.prototype.register_hook = function (hook_name, method_name) {
-    this.hooks[hook_name] = this.hooks[hook_name] || [];
-    this.hooks[hook_name].push(method_name);
-
-    logger.logdebug('registered hook ' + hook_name + ' to ' + this.name +
-            '.' + method_name);
->>>>>>> 01ddd11d
 };
 
 Plugin.prototype.register = function () {}; // noop
@@ -286,22 +277,11 @@
     }
     object.hooks_to_run = [];
 
-<<<<<<< HEAD
     if (plugins.registered_hooks[hook]) {
         for (var i=0; i<plugins.registered_hooks[hook].length; i++) {
             var item = plugins.registered_hooks[hook][i];
             var plugin = plugins.registered_plugins[item.plugin];
             object.hooks_to_run.push([plugin, item.method]);
-=======
-    for (var i = 0; i < plugins.plugin_list.length; i++) {
-        var plugin = plugins.plugin_list[i];
-
-        if (plugin && plugin.hooks[hook]) {
-            for (var j = 0; j < plugin.hooks[hook].length; j++) {
-                var hook_code_name = plugin.hooks[hook][j];
-                object.hooks_to_run.push([plugin, hook_code_name]);
-            }
->>>>>>> 01ddd11d
         }
     }
 
