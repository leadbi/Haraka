--- conflicted
+++ resolved
@@ -1,14 +1,5 @@
 // smtp network server
 
-<<<<<<< HEAD
-var net     = require('net');
-var logger  = require('./logger');
-var config  = require('./config');
-var conn    = require('./connection');
-var out     = require('./outbound');
-var plugins = require('./plugins');
-var os      = require('os');
-=======
 var net         = require('net');
 var logger      = require('./logger');
 var config      = require('./config');
@@ -17,7 +8,6 @@
 var plugins     = require('./plugins');
 var constants   = require('./constants');
 var os          = require('os');
->>>>>>> 186331b0
 
 var cluster;
 try { cluster = require('cluster') } // cluster can be installed with npm
@@ -66,6 +56,8 @@
     // config_data defaults
     apply_defaults(config_data.main);
     
+    plugins.load_plugins();
+        
     var server = net.createServer();
     if (cluster && config_data.main.nodes) {
          
@@ -93,6 +85,7 @@
             plugins.run_hooks('init_master', Server);
         });
         c.on('worker', function () {
+            console.log(process.env);
             plugins.run_hooks('init_child', Server);
         });
     }
@@ -130,14 +123,18 @@
 
 Server.init_child_respond = function (retval, msg) {
     switch(retval) {
-        
+        case constants.ok:
+        case constants.cont:
+                break;
+        default:
+                Server.logerror("init_child returned with error. Killing Haraka. " + msg);
+                process.kill(process.env.CLUSTER_MASTER_PID);
     }
 }
 
 function listening () {
     var config_data = config.get('smtp.ini', 'ini');
     logger.lognotice("Listening on port " + config_data.main.port);
-    plugins.load_plugins();
     out.load_queue();
     Server.ready = 1;
 }