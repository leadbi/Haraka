"use strict";
// a single connection
var path        = require('path');
var config      = require('./config');
var logger      = require('./logger');
var trans       = require('./transaction');
var dns         = require('dns');
var plugins     = require('./plugins');
var constants   = require('./constants');
var rfc1869     = require('./rfc1869');
var fs          = require('fs');
var Address     = require('./address').Address;
var uuid        = require('./utils').uuid;
var outbound    = require('./outbound');
var date_to_str = require('./utils').date_to_str;

var version  = JSON.parse(fs.readFileSync(path.join(__dirname, 'package.json'))).version;

var line_regexp = /^([^\n]*\n)/;

var connection = exports;

var STATE_CMD   = 1;
var STATE_LOOP  = 2;
var STATE_DATA  = 3;
var STATE_PAUSE = 4;
var STATE_PAUSE_SMTP = 5;

// copy logger methods into Connection:
for (var key in logger) {
    if (key.match(/^log\w/)) {
        Connection.prototype[key] = (function (key) {
            return function () {
                // pass the connection instance to logger
                var args = [ this ];
                for (var i=0, l=arguments.length; i<l; i++) {
                    args.push(arguments[i]);
                }
                logger[key].apply(logger, args);
            }
        })(key);
    }
}

function setupClient(self) {
    self.remote_ip = self.client.remoteAddress;
    self.lognotice("got connection from: " + self.remote_ip);

    var closed = function () {
        if (!self.disconnected) {
            self.remote_close = true;
            self.fail("client (" + self.remote_ip + ") closed connection");
        }
    };

    self.client.on('end', closed);
    self.client.on('close', closed);

    self.client.on('close', function (has_error) {
        if (!self.disconnected) {
            self.fail("client (" + self.remote_ip + ") dropped connection");
        }
    });

    self.client.on('error', function (err) {
        if (!self.disconnected) {
            self.fail("client (" + self.remote_ip + ") closed with err: " + err);
        }
    });
    
    self.client.on('timeout', function () {
        if (!self.disconnected) {
            self.fail("client (" + self.remote_ip + ") timed out");
        }
    });
    
    self.client.on('data', function (data) {
        self.process_data(data);
    });

    plugins.run_hooks('lookup_rdns', self);
}

function Connection(client, server) {
    this.client = client;
    this.server = server;
    this.current_data = '';
    this.current_line = null;
    this.state = STATE_PAUSE;
    this.uuid = uuid();
    this.notes = {};
    this.tran_count = 0;
    this.early_talker_delay = config.get('early_talker_delay') || 1000;
    this.banner_includes_uuid = config.get('banner_includes_uuid') ? true : false;
    this.deny_includes_uuid = config.get('deny_includes_uuid') ? true : false;
    this.early_talker = 0;
    this.pipelining = 0;
    this.relaying = false;
    this.disconnected = false;
    this.esmtp = false;
    this.last_response = null;
    this.remote_close = false;
    this.hooks_to_run = [];
    
    setupClient(this);
}

exports.Connection = Connection;

exports.createConnection = function(client, server) {
    var s = new Connection(client, server);
    return s;
}

Connection.prototype.process_line = function (line) {
    if (this.state !== STATE_DATA) {
        this.logprotocol("C: " + line + ' state=' + this.state);
    }
    if (this.state === STATE_CMD) {
        this.state = STATE_PAUSE_SMTP;
        this.current_line = line.replace(/\r?\n/, '');
        var matches = /^([^ ]*)( +(.*))?$/.exec(this.current_line);
        if (!matches) {
            return plugins.run_hooks('unrecognized_command', this, this.current_line);
        }
        var method = "cmd_" + matches[1].toLowerCase();
        var remaining = matches[3] || '';
        if (this[method]) {
            try {
                this[method](remaining);
            }
            catch (err) {
                if (err.stack) {
                    var c = this;
                    c.logerror(method + " failed: " + err);
                    err.stack.split("\n").forEach(c.logerror);
                }
                else {
                    this.logerror(method + " failed: " + err);
                }
                this.respond(500, "Internal Server Error");
                this.disconnect();
            }
        }
        else {
            // unrecognised command
            matches.splice(0,1);
            matches.splice(1,1);
            plugins.run_hooks('unrecognized_command', this, matches);
        }
    }
    else if (this.state === STATE_LOOP) {
        // Allow QUIT
        if (line.replace(/\r?\n/, '').toUpperCase() === 'QUIT') {
            this.cmd_quit();
        } 
        else {
            this.respond(this.loop_code, this.loop_msg);
        }
    }
    else if (this.state === STATE_DATA) {
        this.logdata("C: " + line);
        this.accumulate_data(line);
    }
};

Connection.prototype.process_data = function (data) {
    if (this.disconnected) {
        this.logwarn("data after disconnect from " + this.remote_ip);
        return;
    }
    
    this.current_data += data;
    this._process_data();
};

Connection.prototype._process_data = function() {
    // We *must* detect disconnected connections here as the state 
    // only transitions to STATE_CMD in the respond function below.
    // Otherwise if multiple commands are pipelined and then the 
    // connection is dropped; we'll end up in the function forever.
    if (this.disconnected) return;
    var results;
    while (results = line_regexp.exec(this.current_data)) {
        var this_line = results[1];
        // Detect early_talker but allow PIPELINING extension (ESMTP)
        if (this.state === STATE_PAUSE || (this.state === STATE_PAUSE_SMTP && !this.esmtp)) {
            if (!this.early_talker) {
                this.logdebug('[early_talker] state=' + this.state + ' esmtp=' + this.esmtp + ' line="' + this_line + '"');
            }            
            this.early_talker = 1;
            var self = this;
            // If you talk early, we're going to give you a delay
            setTimeout(function() { self._process_data() }, this.early_talker_delay);
            break;
        }
        else if (this.state === STATE_PAUSE_SMTP && this.esmtp) {
            // Valid PIPELINING
            // We *don't want to process this yet otherwise the 
            // current_data buffer will be lost.  The respond() 
            // function will call this function again once it
            // has reset the state back to STATE_CMD and this 
            // ensures that we only process one command at a
            // time.
            this.pipelining = 1;
            this.logdebug('pipeline: ' + this_line);
            break;
        }
        else {
            this.current_data = this.current_data.slice(this_line.length);
            this.process_line(this_line);
        }
<<<<<<< HEAD
    }
};

Connection.prototype.remote_host = function() {
    if (arguments.length) {
        this.remote_host = arguments[0];
    }
    return this.remote_host;
};

Connection.prototype.remote_ip = function() {
    if (arguments.length) {
        this.remote_ip = arguments[0];
=======
>>>>>>> e5155276
    }
};

Connection.prototype.respond = function(code, msg) {
    var uuid = '';
    var messages;

    if (this.disconnected) {
        return;
    }
    // Check to see if DSN object was passed in
    if (typeof msg === 'object' && msg.constructor.name === 'DSN') {
        // Override
        code = msg.code;
        msg = msg.reply;
    }
    if (!(typeof msg === 'object' && msg.constructor.name === 'Array')) {
        // msg not an array, make it so:
        messages = [ '' + msg ];
    } else {
        // copy
        messages = msg.slice();
    }

    if (code >= 400 && this.deny_includes_uuid) {
        uuid = (this.transaction || this).uuid;
        if (this.deny_includes_uuid > 1) {
            uuid = uuid.substr(0, this.deny_includes_uuid);
        }
    }
    
    var mess;
    var buf = '';

    while (mess = messages.shift()) {
        var line = code + (messages.length ? "-" : " ") + 
            (uuid ? '[' + uuid + '] ' : '' ) + mess;
        this.logprotocol("S: " + line);
        buf = buf + line + "\r\n";
    }

    try {
        this.client.write(buf);
    }
    catch (err) {
        return this.fail("Writing response: " + buf + " failed: " + err);
    }

    // Store the last response
    this.last_response = buf;

    // Don't change loop state
    if (this.state !== STATE_LOOP) {
        this.state = STATE_CMD;
    }

    // Process any buffered commands (PIPELINING)
    this._process_data();
};

Connection.prototype.fail = function (err) {
    this.logwarn(err);
    this.hooks_to_run = [];
    this.disconnect();
}

Connection.prototype.disconnect = function() {
    if (this.disconnected) return;
    plugins.run_hooks('disconnect', this);
};

Connection.prototype.disconnect_respond = function () {
    this.disconnected = true;
    this.logdebug("closing client");
    this.client.end();
};

Connection.prototype.get_capabilities = function() {
    var capabilities = []
    
    return capabilities;
};

Connection.prototype.tran_uuid = function () {
    this.tran_count++;
    return this.uuid + '.' + this.tran_count;
}

Connection.prototype.reset_transaction = function() {
    delete this.transaction;
};

Connection.prototype.init_transaction = function() {
    this.transaction = trans.createTransaction(this.tran_uuid());
}

Connection.prototype.loop_respond = function (code, msg) {
    this.state = STATE_LOOP;
    this.loop_code = code;
    this.loop_msg = msg;
    this.respond(code, msg);
}

/////////////////////////////////////////////////////////////////////////////
// SMTP Responses

Connection.prototype.lookup_rdns_respond = function (retval, msg) {
    switch(retval) {
        case constants.ok:
                this.remote_host = msg || 'Unknown';
                this.remote_info = this.remote_info || this.remote_host;
                plugins.run_hooks('connect', this);
                break;
        case constants.deny:
                this.loop_respond(554, msg || "rDNS Lookup Failed");
                break;
        case constants.denydisconnect:
        case constants.disconnect:
                this.respond(554, msg || "rDNS Lookup Failed");
                this.disconnect();
                break;
        case constants.denysoft:
                this.loop_respond(421, msg || "rDNS Temporary Failure");
                break;
        case constants.denysoftdisconnect:
                this.respond(421, msg || "rDNS Temporary Failure");
                this.disconnect();
                break;
        default:
                var self = this;
                dns.reverse(this.remote_ip, function(err, domains) {
                    self.rdns_response(err, domains);
                })
    }
}

Connection.prototype.rdns_response = function (err, domains) {
    if (err) {
        switch (err.code) {
            case dns.NXDOMAIN: this.remote_host = 'NXDOMAIN'; break;
            default:           this.remote_host = 'DNSERROR'; break;
        }
    }
    else {
        this.remote_host = domains[0] || 'Unknown';
    }
    this.remote_info = this.remote_info || this.remote_host;
    plugins.run_hooks('connect', this);
}

Connection.prototype.unrecognized_command_respond = function(retval, msg) {
    switch(retval) {
        case constants.ok:
                // response already sent, cool...
                break;
        case constants.next_hook:
                plugins.run_hooks(msg, this);
                break;
        case constants.deny:
                this.respond(500, msg || "Unrecognized command");
                break;
        case constants.denydisconnect:
                this.respond(521, msg || "Unrecognized command");
                this.disconnect();
                break;
        default:
                this.respond(500, msg || "Unrecognized command");
    }
};

Connection.prototype.connect_respond = function(retval, msg) {
    // RFC 5321 Section 4.3.2 states that the only valid SMTP codes here are:
    // 220 = Service ready
    // 554 = Transaction failed (no SMTP service here)
    // 421 = Service shutting down and closing transmission channel
    switch (retval) {
        case constants.deny:
                this.loop_respond(554, msg || "Your mail is not welcome here");
                break;
        case constants.denydisconnect:
        case constants.disconnect:
                this.respond(554, msg || "Your mail is not welcome here");
                this.disconnect();
                break;
        case constants.denysoft:
                this.loop_respond(421, msg || "Come back later");
                break;
        case constants.denysoftdisconnect:
                this.respond(421, msg || "Come back later");
                this.disconnect();
                break;
        default:
                var greeting = config.get('smtpgreeting', 'list');
                if (greeting.length) {
                    if (!(/(^|\W)ESMTP(\W|$)/.test(greeting[0]))) {
                        greeting[0] += " ESMTP";
                    }
                    if (this.banner_includes_uuid) {
                        greeting[0] += ' (' + this.uuid + ')'; 
                    }
                }
                else {
                    greeting = config.get('me') + " ESMTP Haraka " + version + " ready";
                    if (this.banner_includes_uuid) {
                        greeting += ' (' + this.uuid + ')';
                    }
                }
                this.respond(220, msg || greeting);
    }
};

Connection.prototype.helo_respond = function(retval, msg) {
    switch (retval) {
        case constants.deny:
                this.respond(550, msg || "HELO denied");
                this.greeting = null;
                this.hello_host = null;
                break;
        case constants.denydisconnect:
                this.respond(550, msg || "HELO denied");
                this.disconnect();
                break;
        case constants.denysoft:
                this.respond(450, msg || "HELO denied");
                this.greeting = null;
                this.hello_host = null;
                break;
        case constants.denysoftdisconnect:
                this.respond(450, msg || "HELO denied");
                this.disconnect();
                break;
        default:
                this.respond(250, "Haraka says hi " + 
                    ((this.remote_host && this.remote_host !== 'DNSERROR' 
                    && this.remote_host !== 'NXDOMAIN') ? this.remote_host + ' ' : '') 
                    + "[" + this.remote_ip + "]");
    }
};

Connection.prototype.ehlo_respond = function(retval, msg) {
    switch (retval) {
        case constants.deny:
                this.respond(550, msg || "EHLO denied");
                this.greeting = null;
                this.hello_host = null;
                break;
        case constants.denydisconnect:
                this.respond(550, msg || "EHLO denied");
                this.disconnect();
                break;
        case constants.denysoft:
                this.respond(450, msg || "EHLO denied");
                this.greeting = null;
                this.hello_host = null;
                break;
        case constants.denysoftdisconnect:
                this.respond(450, msg || "EHLO denied");
                this.disconnect();
                break;
        default:
                var response = ["Haraka says hi " + 
                                ((this.remote_host && this.remote_host !== 'DNSERROR' && 
                                this.remote_host !== 'NXDOMAIN') ? this.remote_host + ' ' : '')
                                + "[" + this.remote_ip + "]",
                                "PIPELINING",
                                "8BITMIME",
                                ];
                
                var databytes = config.get('databytes');
                response.push("SIZE " + databytes || 0);
                
                this.capabilities = response;
                
                plugins.run_hooks('capabilities', this);
                this.esmtp = true;
    }
};

Connection.prototype.capabilities_respond = function (retval, msg) {
    this.respond(250, this.capabilities);
};

Connection.prototype.quit_respond = function(retval, msg) {
    this.respond(221, msg || "closing connection. Have a jolly good day.");
    this.disconnect();
};

Connection.prototype.vrfy_respond = function(retval, msg) {
    switch (retval) {
        case constants.deny:
                this.respond(550, msg || "Access Denied");
                this.reset_transaction();
                break;
        case constants.denydisconnect:
                this.respond(550, msg || "Access Denied");
                this.disconnect();
                break;
        case constants.denysoft:
                this.respond(450, msg || "Lookup Failed");
                this.reset_transaction();
                break;
        case constants.denysoftdisconnect:
                this.respond(450, msg || "Lookup Failed");
                this.disconnect();
                break;
        case constants.ok:
                this.respond(250, msg || "User OK");
                break;
        default:
                this.respond(252, "Just try sending a mail and we'll see how it turns out...");
    }
};

Connection.prototype.noop_respond = function(retval, msg) {
    switch (retval) {
        case constants.deny:
                this.respond(500, msg || "Stop wasting my time");
                break;
        case constants.denydisconnect:
                this.respond(500, msg || "Stop wasting my time");
                this.disconnect();
                break;
        default:
                this.respond(250, "OK");
    }
};

Connection.prototype.rset_respond = function(retval, msg) {
    // We ignore any plugin responses
    this.reset_transaction();    
    this.respond(250, "OK");
}

Connection.prototype.mail_respond = function(retval, msg) {
    var sender = this.transaction.mail_from;
    var dmsg   = "sender " + sender.format();
    switch (retval) {
        case constants.deny:
                this.respond(550, msg || dmsg + " denied");
                this.reset_transaction();
                break;
        case constants.denydisconnect:
                this.respond(550, msg || dmsg + " denied");
                this.disconnect();
                break;
        case constants.denysoft:
                this.respond(450, msg || dmsg + " denied");
                this.reset_transaction();
                break;
        case constants.denysoftdisconnect:
                this.respond(450, msg || dmsg + " denied");
                this.disconnect();
                break;
        default:
                this.respond(250, msg || dmsg + " OK");
    }
};

Connection.prototype.rcpt_ok_respond = function (retval, msg) {
    var rcpt = this.transaction.rcpt_to[this.transaction.rcpt_to.length - 1];
    var dmsg = "recipient " + rcpt.format();
    switch (retval) {
        case constants.deny:
                this.respond(550, msg || dmsg + " denied");
                this.transaction.rcpt_to.pop();
                break;
        case constants.denydisconnect:
                this.respond(550, msg || dmsg + " denied");
                this.disconnect();
                break;
        case constants.denysoft:
                this.respond(450, msg || dmsg + " denied");
                this.transaction.rcpt_to.pop();
                break;
        case constants.denysoftdisconnect:
                this.respond(450, msg || dmsg + " denied");
                this.disconnect();
                break;
        default:
                this.respond(250, msg || dmsg + " OK");
    }
}

Connection.prototype.rcpt_respond = function(retval, msg) {
    if (retval === constants.cont && this.relaying) {
        retval = constants.ok;
    }

    var rcpt = this.transaction.rcpt_to[this.transaction.rcpt_to.length - 1];
    var dmsg = "recipient " + rcpt.format();
    switch (retval) {
        case constants.deny:
                this.respond(550, msg || dmsg + " denied");
                this.transaction.rcpt_to.pop();
                break;
        case constants.denydisconnect:
                this.respond(550, msg || dmsg + " denied");
                this.disconnect();
                break;
        case constants.denysoft:
                this.respond(450, msg || dmsg + " denied");
                this.transaction.rcpt_to.pop();
                break;
        case constants.denysoftdisconnect:
                this.respond(450, msg || dmsg + " denied");
                this.disconnect();
                break;
        case constants.ok:
                plugins.run_hooks('rcpt_ok', this, rcpt);
                break;
        default:
                if (retval !== constants.cont) {
                    this.logalert("No plugin determined if relaying was allowed");
                }
                this.transaction.rcpt_to.pop();
                this.respond(450, "I cannot deliver mail for " + rcpt.format());
    }
};

/////////////////////////////////////////////////////////////////////////////
// SMTP Commands

Connection.prototype.cmd_helo = function(line) {
    var results = (new String(line)).split(/ +/);
    var host = results[0];
    if (!host) {
        return this.respond(501, "HELO requires domain/address - see RFC-2821 4.1.1.1");
    }
    
    if (this.hello_host) {
        return this.respond(503, "You already said HELO");
    }
    
    this.greeting   = 'HELO';
    this.hello_host = host;

    plugins.run_hooks('helo', this, host);
};

Connection.prototype.cmd_ehlo = function(line) {
    var results = (new String(line)).split(/ +/);
    var host = results[0];
    if (!host) {
        return this.respond(501, "EHLO requires domain/address - see RFC-2821 4.1.1.1");
    }
    
    if (this.hello_host) {
        return this.respond(503, "You already said EHLO");
    }
    
    this.greeting   = 'EHLO';
    this.hello_host = host;

    plugins.run_hooks('ehlo', this, host);
};

Connection.prototype.cmd_quit = function(args) {
    // RFC 5321 Section 4.3.2
    // QUIT does not accept arguments
    if (args) {
        return this.respond(501, "Syntax error");
    }
    plugins.run_hooks('quit', this);
};

Connection.prototype.cmd_rset = function(args) {
    // RFC 5321 Section 4.3.2
    // RSET does not accept arguments
    if (args) {
        return this.respond(501, "Syntax error");
    }
    plugins.run_hooks('rset', this);
};

Connection.prototype.cmd_vrfy = function(line) {
    // I'm not really going to support this except via plugins
    plugins.run_hooks('vrfy', this);
};

Connection.prototype.cmd_noop = function() {
    plugins.run_hooks('noop', this);
};

Connection.prototype.cmd_help = function() {
    this.respond(250, "Not implemented");
};

Connection.prototype.cmd_mail = function(line) {
    if (!this.hello_host) {
        return this.respond(503, 'Use EHLO/HELO before MAIL');
    }
    var results;
    var from;
    try {
        results = rfc1869.parse("mail", line);
        from    = new Address (results.shift());
    }
    catch (err) {
        if (err.stack) {
            this.logerror(err.stack.split(/\n/)[0]);
        }
        else {
            this.logerror(err);
        }
        return this.respond(501, "Command parsing failed");
    }
   
    // Get rest of key=value pairs
    var params = {};
    results.forEach(function(param) {
        var kv = param.match(/^([^=]+)(?:=(.+))?$/);
        if (kv)
            params[kv[1].toUpperCase()] = kv[2] || null;
    });

    // Parameters are only valid if EHLO was sent
    if (!this.esmtp && Object.keys(params).length > 0) {
        return this.respond(555, 'Invalid command parameters');
    }

    // Handle SIZE extension
    if (params && params['SIZE'] && params['SIZE'] > 0) {
        var databytes = config.get('databytes');
        if (databytes && databytes > 0 && params['SIZE'] > databytes) {
            return this.respond(550, 'Message too big!');
        }
    } 
    
    this.init_transaction();
    this.transaction.mail_from = from
    this.loginfo('MAIL FROM: ' + from);
    plugins.run_hooks('mail', this, [from, params]);
};

Connection.prototype.cmd_rcpt = function(line) {
    if (!this.transaction || !this.transaction.mail_from) {
        return this.respond(503, "Use MAIL before RCPT");
    }
    
    var results;
    var recip;
    try {
        results = rfc1869.parse("rcpt", line);
        recip   = new Address(results.shift());
    }
    catch (err) {
        if (err.stack) {
            this.logerror(err.stack.split(/\n/)[0]);
        }
        else {
            this.logerror(err);
        }
        return this.respond(501, "Command parsing failed");
    }
    
    // Get rest of key=value pairs
    var params = {};
    results.forEach(function(param) {
        var kv = param.match(/^([^=]+)(?:=(.+))?$/);
        if (kv)
            params[kv[1].toUpperCase()] = kv[2] || null;
    });

    // Parameters are only valid if EHLO was sent
    if (!this.esmtp && Object.keys(params).length > 0) {
        return this.respond(555, 'Invalid command parameters');
    }

    this.transaction.rcpt_to.push(recip);
    this.loginfo('RCPT TO: ' + recip);
    plugins.run_hooks('rcpt', this, [recip, params]);
};

Connection.prototype.received_line = function() {
    var smtp = this.greeting === 'EHLO' ? 'ESMTP' : 'SMTP';
    // Implement RFC3848
    if (this.using_tls)  smtp = smtp + 'S';
    if (this.authheader) smtp = smtp + 'A';
    // TODO - populate authheader and sslheader - see qpsmtpd for how to.
    // sslheader is not possible with TLS support in node yet.
    return [
        'from ',
            // If no rDNS then use an IP literal here
            ((!/^(?:DNSERROR|NXDOMAIN)/.test(this.remote_info)) 
                ? this.remote_info : '[' + this.remote_ip + ']'),
            ' (', this.hello_host, ' [', this.remote_ip, ']) ', 
        "\n\t", 
            'by ', config.get('me'), ' (Haraka/', version, ') with ', smtp, 
            ' id ', this.transaction.uuid, 
        "\n\t",
            '(envelope-from ', this.transaction.mail_from.format(), ')',
            // ((this.sslheader) ? ' ' + this.sslheader.replace(/\r?\n\t?$/,'') : ''), 
            ((this.authheader) ? ' ' + this.authheader.replace(/\r?\n\t?$/, '') : ''),
        ";\n\t", date_to_str(new Date())
    ].join('');
};

Connection.prototype.cmd_data = function(args) {
    // RFC 5321 Section 4.3.2
    // DATA does not accept arguments
    if (args) {
        return this.respond(501, "Syntax error");
    }
    if (!this.transaction) {
        return this.respond(503, "MAIL required first");
    }
    if (!this.transaction.rcpt_to.length) {
        return this.respond(503, "RCPT required first");
    }

    this.accumulate_data('Received: ' + this.received_line() + "\r\n");
    plugins.run_hooks('data', this);
};

Connection.prototype.data_respond = function(retval, msg) {
    var cont = 0;
    switch (retval) {
        case constants.deny:
                this.respond(554, msg || "Message denied");
                this.reset_transaction();
                break;
        case constants.denydisconnect:
                this.respond(554, msg || "Message denied");
                this.disconnect();
                break;
        case constants.denysoft:
                this.respond(451, msg || "Message denied");
                this.reset_transaction();
                break;
        case constants.denysoftdisconnect:
                this.respond(451, msg || "Message denied");
                this.disconnect();
                break;
        default:
                cont = 1;
    }
    
    if (!cont) {
        return;
    }

    // We already checked for MAIL/RCPT in cmd_data
    this.respond(354, "go ahead, make my day");
    // OK... now we get the data
    this.state = STATE_DATA;
    this.transaction.data_bytes = 0;
    this.max_bytes = config.get('databytes');
};

Connection.prototype.accumulate_data = function(line) {
    if (line === ".\r\n")
        return this.data_done();

    // Bare LF checks
    if (line === ".\r" || line === ".\n") {
        this.logerror("Client sent bare line-feed - .\\r or .\\n rather than .\\r\\n");
        this.respond(451, "See http://haraka.github.com/barelf.html");
        this.reset_transaction();
        return;
    }

    // Stop accumulating data as we're going to reject at dot.
    if (this.max_bytes && this.transaction.data_bytes > this.max_bytes) { 
        return;
    }

    this.transaction.add_data(line.replace(/^\.\./, '.').replace(/\r\n$/, "\n"));
};

Connection.prototype.data_done = function() {
    this.state = STATE_PAUSE;

    // Check message size limit
    if (this.max_bytes && this.transaction.data_bytes > this.max_bytes) {
        this.logerror("Incoming message exceeded databytes size of " + this.max_bytes);
        this.respond(550, "Message too big!");
        this.reset_transaction();
        return;
    }

    // Check max received headers count
    var max_received = config.get('max_received_count') || 100;
    if (this.transaction.header.get_all('received').length > max_received) {
        this.logerror("Incoming message had too many Received headers");
        this.respond(552, "Too many received headers - possible mail loop");
        this.reset_transaction();
        return;
    }

    this.transaction.end_data();

    plugins.run_hooks('data_post', this);
};

Connection.prototype.data_post_respond = function(retval, msg) {
    switch (retval) {
        case constants.deny:
                this.respond(552, msg || "Message denied");
                this.reset_transaction();
                break;
        case constants.deny_disconnect:
                this.respond(552, msg || "Message denied");
                this.disconnect();
                break;
        case constants.denysoft:
                this.respond(452, msg || "Message denied temporarily");
                this.reset_transaction();
                break;
        case constants.denysoftdisconnect:
                this.respond(452, msg || "Message denied temporarily");
                this.disconnect();
                break;
        default:
                if (this.relaying) {
                    plugins.run_hooks("queue_outbound", this);
                }
                else {
                    plugins.run_hooks("queue", this);
                }
    }
};

Connection.prototype.queue_outbound_respond = function(retval, msg) {
    switch(retval) {
        case constants.ok:
                plugins.run_hooks("queue_ok", this, msg || 'Message Queued');
                break;
        case constants.deny:
                this.respond(552, msg || "Message denied");
                this.reset_transaction();
                break;
        case constants.denydisconnect:
                this.respond(552, msg || "Message denied");
                this.disconnect();
                break;
        case constants.denysoft:
                this.respond(452, msg || "Message denied temporarily");
                this.reset_transaction();
                break;
        case constants.denysoftdisconnect:
                this.respond(452, msg || "Message denied temporarily");
                this.disconnect();
                break;
        default:
                var conn = this;
                outbound.send_email(this.transaction, function(retval, msg) {
                    switch(retval) {
                        case constants.ok:
                                plugins.run_hooks("queue_ok", conn, msg || 'Message Queued');
                                break;
                        case constants.deny:
                                conn.respond(552, msg || "Message denied");
                                conn.reset_transaction();
                                break;
                        default:
                                conn.logerror("Unrecognised response from outbound layer: " + retval + " : " + msg);
                                conn.respond(552, msg || "Internal Server Error");
                                conn.reset_transaction();
                    }
                });
    }
}

Connection.prototype.queue_respond = function(retval, msg) {
    switch (retval) {
        case constants.ok:
                plugins.run_hooks("queue_ok", this, msg || 'Message Queued');
                break;
        case constants.deny:
                this.respond(552, msg || "Message denied");
                this.reset_transaction();
                break;
        case constants.denydisconnect:
                this.respond(552, msg || "Message denied");
                this.disconnect();
                break;
        case constants.denysoft:
                this.respond(452, msg || "Message denied temporarily");
                this.reset_transaction();
                break;
        case constants.denysoftdisconnect:
                this.respond(452, msg || "Message denied temporarily");
                this.disconnect();
                break;
        default:
                this.respond(451, msg || "Queuing declined or disabled, try later");
                this.reset_transaction();
                break;
    }
};

Connection.prototype.queue_ok_respond = function (retval, msg, params) {
    this.respond(250, params);
    this.reset_transaction();
};<|MERGE_RESOLUTION|>--- conflicted
+++ resolved
@@ -210,7 +210,6 @@
             this.current_data = this.current_data.slice(this_line.length);
             this.process_line(this_line);
         }
-<<<<<<< HEAD
     }
 };
 
@@ -224,8 +223,6 @@
 Connection.prototype.remote_ip = function() {
     if (arguments.length) {
         this.remote_ip = arguments[0];
-=======
->>>>>>> e5155276
     }
 };
 
