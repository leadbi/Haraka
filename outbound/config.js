'use strict';

const config = require('haraka-config');
const logger = require('../logger');
const { re } = require('haraka-plugin-attachment');

function load_config () {
    const _config = config.get('outbound.ini', {
        booleans: [
            '-disabled',
            '-always_split',
            '+enable_tls',
            '-ipv6_enabled',
            '-local_mx_ok',
        ],
    }, () => {
        load_config();
    });

    const cfg = exports.cfg = _config.main;

    // legacy config file support. Remove in Haraka 4.0
    if (!cfg.disabled && config.get('outbound.disabled')) {
        cfg.disabled = true;
    }
    if (!cfg.enable_tls && config.get('outbound.enable_tls')) {
        cfg.enable_tls = true;
    }
    if (!cfg.temp_fail_intervals) {
        cfg.temp_fail_intervals = config.get('outbound.temp_fail_intervals');
    }
    if (!cfg.maxTempFailures) {
        cfg.maxTempFailures = config.get('outbound.maxTempFailures') || 13;
    }
    if (!cfg.concurrency_max) {
        cfg.concurrency_max = config.get('outbound.concurrency_max') || 10000;
    }
    if (!cfg.connect_timeout) {
        cfg.connect_timeout = 30;
    }

    if (!cfg.pool_timeout) {
        cfg.pool_timeout = config.get('outbound.pool_timeout') || 0;
    }

    if (!cfg.pool_concurrency_max) {
        cfg.pool_concurrency_max = config.get('outbound.pool_concurrency_max') || 0;
    }

    if (!cfg.ipv6_enabled && config.get('outbound.ipv6_enabled')) {
        cfg.ipv6_enabled = true;
    }
    if (!cfg.received_header) {
        cfg.received_header = config.get('outbound.received_header') || 'Haraka outbound';
    }

    cfg.pools = [];
<<<<<<< HEAD
    Object.keys(cfg).filter(k => k !== 'main').forEach(k => {
        const poolCfg = cfg[k];
=======
    Object.keys(_config).filter(k => k !== 'main').forEach(k => {
        const poolCfg = _config[k];
>>>>>>> 22d57b87

        if (poolCfg.disabled) return;

        const hosts = poolCfg.hosts.split(/\s*,\s*/);
        poolCfg.hosts = hosts;

        if (!poolCfg.pool_timeout){
            poolCfg.pool_timeout = cfg.pool_timeout;
        }

        if (!poolCfg.pool_concurrency_max){
            poolCfg.pool_concurrency_max = cfg.pool_concurrency_max;
        }

        cfg.pools.push(poolCfg);
    });

    exports.set_temp_fail_intervals();
}

exports.set_temp_fail_intervals = function () {
    // Set the outbound temp fail intervals (retry times) using the following rules:
    //   1) temp_fail_intervals takes precedence over maxTempFailures if both are specified
    //   2) if temp_fail_intervals is not specified or is illegally specified, then initialize
    //      it with the equivalent times of maxTempFailures using the original 2^N formula
    //   3) the word "none" can be specified if you do not want to retry a temp failure,
    //      equivalent behavior of specifying maxTempFailures=1
    const { cfg } = this;

    // Fallback function to create an array of the original retry times
    function set_old_defaults () {
        cfg.temp_fail_intervals = [];
        for (let i=1; i<cfg.maxTempFailures; i++) {
            cfg.temp_fail_intervals.push(2 ** (i + 5));
        }
    }

    // Helpful error function in case of parsing failure
    function error (i, msg) {
        logger.logerror(`outbound temp_fail_intervals syntax error parsing element ${i}: ${msg}`);
        logger.logwarn('Setting outbound temp_fail_intervals to old defaults because of previous error');
        set_old_defaults();
    }

    // If the new value isn't specified, then create the old defaults
    if (!cfg.temp_fail_intervals) {
        return set_old_defaults();
    }

    // If here then turn the text input into an expanded array of intervals (in seconds)
    // i.e, turn "1m,5m*2,1h*3" into [60,300,300,3600,3600,3600]
    // Parse manually to do better syntax checking and provide better failure messages
    const times = [];
    let input = cfg.temp_fail_intervals.replace(/\s+/g, '').toLowerCase();
    if (input.length === 0) return error(0, 'nothing specified');
    if (input === 'none') {
        cfg.temp_fail_intervals = [];
        return;
    }
    input = input.split(',')

    for (let i=0; i<input.length; i++) {
        const delay = input[i].split('*');
        if (delay.length === 1) delay.push(1);
        else if (delay.length === 2) delay[1] = Number(delay[1]);
        else return error(i, 'too many *');
        if (!Number.isInteger(delay[1])) return error(i, 'multiplier is not an integer');

        if (delay[0].length < 2) error(i, 'invalid time span');
        const symbol = delay[0].charAt(delay[0].length - 1);
        let num = Number(delay[0].slice(0, -1));
        if (isNaN(num)) return error(i, 'invalid number or symbol');

        switch (symbol) {
            case 's':
                // do nothing, this is the base unit
                break;
            case 'm':
                num *= 60;
                break;
            case 'h':
                num *= 3600;
                break;
            case 'd':
                num *= 86400;
                break;
            default:
                return error(i, 'invalid time span symbol');
        }
        // Sanity check (what should this number be?)
        if (num < 5) return error(i, 'delay time too small, should be >=5 seconds')
        for (let j = 0; j < delay[1]; j++) {
            times.push(num);
        }
    }

    // One last check, just in case...should never be true
    if (times.length === 0) return error(0, 'unexpected parsing result');

    // If here, success, so actually store the calculated array in the config
    cfg.temp_fail_intervals = times;
}

load_config();<|MERGE_RESOLUTION|>--- conflicted
+++ resolved
@@ -55,13 +55,8 @@
     }
 
     cfg.pools = [];
-<<<<<<< HEAD
-    Object.keys(cfg).filter(k => k !== 'main').forEach(k => {
-        const poolCfg = cfg[k];
-=======
     Object.keys(_config).filter(k => k !== 'main').forEach(k => {
         const poolCfg = _config[k];
->>>>>>> 22d57b87
 
         if (poolCfg.disabled) return;
 
