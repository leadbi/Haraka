--- conflicted
+++ resolved
@@ -60,15 +60,9 @@
         self.writable = self.targetsocket.writable;
         self.emit('end');
     });
-<<<<<<< HEAD
-    self.targetsocket.on('close', function () {
-        self.writable = self.targetsocket.writable;
-        self.emit('close');
-=======
     self.targetsocket.on('close', function (had_error) {
         self.writable = self.targetsocket.writable;
         self.emit('close', had_error);
->>>>>>> 459fb810
     });
     self.targetsocket.on('drain', function () {
         self.emit('drain');
