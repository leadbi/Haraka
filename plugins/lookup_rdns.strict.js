// check rdns against forward

var dns = require('dns');

// _dns_error handles err from node.dns callbacks.  It will always call next()
// with a DENYDISCONNECT for this plugin.
function _dns_error(connection, next, err, host, plugin, nxdomain, dnserror) {
    switch (err.code) {
        case dns.NXDOMAIN:
            connection.loginfo(plugin, 'could not find a address for ' + host +
                '. Disconnecting.');
            next(DENYDISCONNECT, 'Sorry we could not find address for ' +
                host + '. ' + nxdomain);
        break;
    
        default:
            connection.loginfo(plugin, 'encountered an error when looking up ' +
                host + '. Disconnecting.');
            next(DENYDISCONNECT, 'Sorry we encountered an error when ' +
                'looking up ' + host + '. ' + dnserror);
        break;
    }
}

function _in_whitelist(connection, plugin, address) {
    var domain          = address.toLowerCase();
    var host_list       =
        plugin.config.get('lookup_rdns.strict.whitelist', 'list');
    var host_list_regex =
        plugin.config.get('lookup_rdns.strict.whitelist_regex', 'list');
    
    connection.logdebug(plugin, "Checking if " + address + " is in the " +
        "lookup_rdns.strict.whitelist files");

    var i;
    for (i in host_list) {
        connection.logdebug(plugin, "checking " + domain + " against " + host_list[i]);

        if (host_list[i].toLowerCase() === domain) {
            connection.logdebug(plugin, "Allowing " + domain);
            return 1;
        }
    }

    if (host_list_regex.length) {
        var regex = new RegExp ('^(?:' + host_list_regex.join('|') + ')$', 'i');

        connection.logdebug(plugin, "checking " + domain + " against " + regex.source);

        if (domain.match(regex)) {
            connection.logdebug(plugin, "Allowing " + domain);
            return 1;
        }
    }
    
    return 0;
}

exports.hook_lookup_rdns = function (next, connection) {
    var plugin       = this;
    var total_checks = 0;
    var called_next  = 0;
    var timeout_id   = 0;
    var config       = this.config.get('lookup_rdns.strict.ini');
    var rdns         = '';
    var fwd_nxdomain = config.forward && (config.forward['nxdomain']    || '');
    var fwd_dnserror = config.forward && (config.forward['dnserror']    || '');
    var rev_nxdomain = config.reverse && (config.reverse['nxdomain']    || '');
    var rev_dnserror = config.reverse && (config.reverse['dnserror']    || '');
    var nomatch      = config.general && (config.general['nomatch']     || '');
    var timeout      = config.general && (config.general['timeout']     || 60);
    var timeout_msg  = config.general && (config.general['timeout_msg'] || '');

    if (_in_whitelist(connection, plugin, connection.remote_ip)) {
        called_next++;
        next(OK, connection.remote_ip);
    }

    timeout_id = setTimeout(function () {
        if (!called_next) {
            connection.loginfo(plugin, 'timed out when looking up ' +
                connection.remote_ip + '. Disconnecting.');
            called_next++;
            next(DENYDISCONNECT, '[' + connection.remote_ip + '] ' +
                timeout_msg);
        }
    }, timeout * 1000);

    dns.reverse(connection.remote_ip, function (err, domains) {
        if (err) {
            if (!called_next) {
                called_next++;
                clearTimeout(timeout_id);
<<<<<<< HEAD
                connection.auth_results("iprev=permerror");

                if (_in_whitelist(connection, plugin, connection.remote_ip)) {
                    next(OK, connection.remote_ip);
                } else {
                    _dns_error(connection, next, err, connection.remote_ip, plugin,
                        rev_nxdomain, rev_dnserror);
                }
=======
                _dns_error(connection, next, err, connection.remote_ip, plugin,
                    rev_nxdomain, rev_dnserror);
>>>>>>> acce8813
            }
        } else {
            // Anything this strange needs documentation.  Since we are
            // checking M (A) addresses for N (PTR) records, we need to
            // keep track of our total progress.  That way, at the end,
            // we know to send an error of nothing has been found.  Also,
            // on err, this helps us figure out if we still have more to check.
            total_checks = domains.length;

            // Check whitelist before we start doing a bunch more DNS queries.
            for(var i = 0; i < domains.length; i++) {
                if (_in_whitelist(connection, plugin, domains[i])) {
                    called_next++;
                    clearTimeout(timeout_id);
                    next(OK, domains[i]);
                }
            }

            // Now we should make sure that the reverse response matches
            // the forward address.  Almost no one will have more than one
            // PTR record for a domain, however, DNS protocol does not
            // restrict one from having multiple PTR records for the same
            // address.  So here we are, dealing with that case.
            domains.forEach(function (rdns) {
                dns.resolve4(rdns, function (err, addresses) {
                    total_checks--;

                    if (err) {
                        if (!called_next && !total_checks) {
                            called_next++;
                            clearTimeout(timeout_id);
<<<<<<< HEAD

                            if (_in_whitelist(connection, plugin, rdns)) {
                                next(OK, rdns);
                            } else {
                                connection.auth_results("iprev=fail");
                                _dns_error(connection, next, err, rdns, plugin,
                                    fwd_nxdomain, fwd_dnserror);
                            }
=======
                            _dns_error(connection, next, err, rdns, plugin,
                                fwd_nxdomain, fwd_dnserror);
>>>>>>> acce8813
                        }
                    } else {
                        for (var i = 0; i < addresses.length ; i++) {
                            if (addresses[i] === connection.remote_ip) {
                                // We found a match, call next() and return
                                if (!called_next) {
                                    called_next++;
                                    clearTimeout(timeout_id);
                                    connection.auth_results("iprev=pass");
                                    return next(OK, rdns);
                                }
                            }
                        }

                        if (!called_next && !total_checks) {
                            called_next++;
                            clearTimeout(timeout_id);
                            next(DENYDISCONNECT, rdns + ' [' +
                                connection.remote_ip + '] ' + nomatch);
                        }
                    }
                });
            });
        }
    });
};<|MERGE_RESOLUTION|>--- conflicted
+++ resolved
@@ -91,19 +91,9 @@
             if (!called_next) {
                 called_next++;
                 clearTimeout(timeout_id);
-<<<<<<< HEAD
                 connection.auth_results("iprev=permerror");
-
-                if (_in_whitelist(connection, plugin, connection.remote_ip)) {
-                    next(OK, connection.remote_ip);
-                } else {
-                    _dns_error(connection, next, err, connection.remote_ip, plugin,
-                        rev_nxdomain, rev_dnserror);
-                }
-=======
                 _dns_error(connection, next, err, connection.remote_ip, plugin,
                     rev_nxdomain, rev_dnserror);
->>>>>>> acce8813
             }
         } else {
             // Anything this strange needs documentation.  Since we are
@@ -135,19 +125,9 @@
                         if (!called_next && !total_checks) {
                             called_next++;
                             clearTimeout(timeout_id);
-<<<<<<< HEAD
-
-                            if (_in_whitelist(connection, plugin, rdns)) {
-                                next(OK, rdns);
-                            } else {
-                                connection.auth_results("iprev=fail");
-                                _dns_error(connection, next, err, rdns, plugin,
-                                    fwd_nxdomain, fwd_dnserror);
-                            }
-=======
+                            connection.auth_results("iprev=fail");
                             _dns_error(connection, next, err, rdns, plugin,
                                 fwd_nxdomain, fwd_dnserror);
->>>>>>> acce8813
                         }
                     } else {
                         for (var i = 0; i < addresses.length ; i++) {
