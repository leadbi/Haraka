// connect.rdns_access plugin

exports.register = function() {
    var i;
    var config = this.config.get('connect.rdns_access.ini');
    this.wl = this.config.get('connect.rdns_access.whitelist', 'list');
    this.bl = this.config.get('connect.rdns_access.blacklist', 'list');
    this.deny_msg = config.general && (config.general['deny_msg'] ||
        'Connection rejected.');
    var white_regex =
        this.config.get('connect.rdns_access.whitelist_regex', 'list');
    var black_regex =
        this.config.get('connect.rdns_access.blacklist_regex', 'list');

    if (white_regex.length) {
        this.wlregex = new RegExp('^(?:' + white_regex.join('|') + ')$', 'i');
    }

    if (black_regex.length) {
        this.blregex = new RegExp('^(?:' + black_regex.join('|') + ')$', 'i');
    }

    this.register_hook('connect', 'rdns_access');
}

exports.rdns_access = function(next, connection) {
    var plugin = this;

    // IP whitelist checks
    if (connection.remote_ip) {
        connection.logdebug(plugin, 'checking ' + connection.remote_ip +
            ' against connect.rdns_access.whitelist');

<<<<<<< HEAD
        if (_in_whitelist(plugin, connection.remote_ip)) {
            plugin.logdebug("Allowing " + connection.remote_ip);
=======
        if (_in_whitelist(connection, plugin, connection.remote_ip)) {
            connection.logdebug(plugin, "Allowing " + connection.remote_ip);
>>>>>>> 5752683d
            return next();
        }
    }

    // hostname whitelist checks
    if (connection.remote_host) {
        connection.logdebug(plugin, 'checking ' + connection.remote_host +
            ' against connect.rdns_access.whitelist');

        if (_in_whitelist(connection, plugin, connection.remote_host.toLowerCase())) {
            connection.logdebug(plugin, "Allowing " + connection.remote_host);
            return next();
        }
    }

    // IP blacklist checks
    if (connection.remote_ip) {
        connection.logdebug(plugin, 'checking ' + connection.remote_ip +
            ' against connect.rdns_access.blacklist');

<<<<<<< HEAD
        if (_in_blacklist(plugin, connection.remote_ip)) {
            plugin.logdebug("Rejecting, matched: " + connection.remote_ip);
=======
        if (_in_blacklist(connection, plugin, connection.remote_ip)) {
            connection.logdebug(plugin, "Rejecting, matched: " + connection.remote_ip);
>>>>>>> 5752683d
            return next(DENY, connection.remote_host.toLowerCase() + ' [' +
                connection.remote_ip + '] ' + plugin.deny_msg);
        }
    }

    // hostname blacklist checks
    if (connection.remote_host) {
        connection.logdebug(plugin, 'checking ' + connection.remote_host +
            ' against connect.rdns_access.blacklist');

<<<<<<< HEAD
        if (_in_blacklist(plugin, connection.remote_host.toLowerCase())) {
            plugin.logdebug("Rejecting, matched: " + connection.remote_host);
=======
        if (_in_blacklist(connection, plugin, connection.remote_host.toLowerCase())) {
            connection.logdebug(plugin, "Rejecting, matched: " + connection.remote_host);
>>>>>>> 5752683d
            return next(DENY, connection.remote_host.toLowerCase() + ' [' +
                connection.remote_ip + '] ' + plugin.deny_msg);
        }
    }

    return next();
}

function _in_whitelist(connection, plugin, host) {
    var i;
    for (i in plugin.wl) {
        connection.logdebug(plugin, 'checking ' + host + ' against ' + plugin.wl[i]);

        if (plugin.wl[i].toLowerCase() === host) {
            return 1;
        }
    }

    if (plugin.wlregex) {
        connection.logdebug(plugin, 'checking ' + host + ' against ' +
            plugin.wlregex.source);

        if (host.match(plugin.wlregex)) {
            return 1;
        }
    }

    return 0;
}

function _in_blacklist(connection, plugin, host) {
    var i;
    for (i in plugin.bl) {
        connection.logdebug(plugin, 'checking ' + host + ' against ' + plugin.bl[i]);

        if (plugin.bl[i].toLowerCase() === host) {
            return 1;
        }
    }

    if (plugin.blregex) {
        connection.logdebug(plugin, 'checking ' + host + ' against ' +
            plugin.blregex.source);

        if (host.match(plugin.blregex)) {
            return 1;
        }
    }

    return 0;
}<|MERGE_RESOLUTION|>--- conflicted
+++ resolved
@@ -31,13 +31,8 @@
         connection.logdebug(plugin, 'checking ' + connection.remote_ip +
             ' against connect.rdns_access.whitelist');
 
-<<<<<<< HEAD
-        if (_in_whitelist(plugin, connection.remote_ip)) {
-            plugin.logdebug("Allowing " + connection.remote_ip);
-=======
         if (_in_whitelist(connection, plugin, connection.remote_ip)) {
             connection.logdebug(plugin, "Allowing " + connection.remote_ip);
->>>>>>> 5752683d
             return next();
         }
     }
@@ -58,13 +53,8 @@
         connection.logdebug(plugin, 'checking ' + connection.remote_ip +
             ' against connect.rdns_access.blacklist');
 
-<<<<<<< HEAD
-        if (_in_blacklist(plugin, connection.remote_ip)) {
-            plugin.logdebug("Rejecting, matched: " + connection.remote_ip);
-=======
         if (_in_blacklist(connection, plugin, connection.remote_ip)) {
             connection.logdebug(plugin, "Rejecting, matched: " + connection.remote_ip);
->>>>>>> 5752683d
             return next(DENY, connection.remote_host.toLowerCase() + ' [' +
                 connection.remote_ip + '] ' + plugin.deny_msg);
         }
@@ -75,13 +65,8 @@
         connection.logdebug(plugin, 'checking ' + connection.remote_host +
             ' against connect.rdns_access.blacklist');
 
-<<<<<<< HEAD
-        if (_in_blacklist(plugin, connection.remote_host.toLowerCase())) {
-            plugin.logdebug("Rejecting, matched: " + connection.remote_host);
-=======
         if (_in_blacklist(connection, plugin, connection.remote_host.toLowerCase())) {
             connection.logdebug(plugin, "Rejecting, matched: " + connection.remote_host);
->>>>>>> 5752683d
             return next(DENY, connection.remote_host.toLowerCase() + ' [' +
                 connection.remote_ip + '] ' + plugin.deny_msg);
         }
