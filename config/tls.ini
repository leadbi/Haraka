--- conflicted
+++ resolved
@@ -21,11 +21,6 @@
 
 ; no_tls_hosts - disable TLS for servers with broken TLS.
 [no_tls_hosts]
-<<<<<<< HEAD
 ; 127.0.0.1
 ; 192.168.1.1
-=======
-127.0.0.1
-; 192.168.1.1
-; 172.16.0.0/16
->>>>>>> 9b9212a9
+; 172.16.0.0/16